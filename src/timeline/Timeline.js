/**
 * Create a timeline visualization
 * @param {HTMLElement} container
 * @param {vis.DataSet | Array | google.visualization.DataTable} [items]
 * @param {Object} [options]  See Timeline.setOptions for the available options.
 * @constructor
 */
function Timeline (container, items, options) {
  if (!(this instanceof Timeline)) {
    throw new SyntaxError('Constructor must be called with the new operator');
  }

  var me = this;
  this.defaultOptions = {
    start: null,
    end:   null,

    autoResize: true,

    orientation: 'bottom',
    width: null,
    height: null,
    maxHeight: null,
    minHeight: null
  };
  this.options = util.deepExtend({}, this.defaultOptions);

  // Create the DOM, props, and emitter
  this._create(container);

  // all components listed here will be repainted automatically
  this.components = [];

  this.body = {
    dom: this.dom,
    domProps: this.props,
    emitter: {
      on: this.on.bind(this),
      off: this.off.bind(this),
      emit: this.emit.bind(this)
    },
    util: {
      snap: null, // will be specified after TimeAxis is created
      toScreen: me._toScreen.bind(me),
      toTime: me._toTime.bind(me)
    }
  };

  // range
  this.range = new Range(this.body);
  this.components.push(this.range);
  this.body.range = this.range;

  // time axis
  this.timeAxis = new TimeAxis(this.body);
  this.components.push(this.timeAxis);
  this.body.util.snap = this.timeAxis.snap.bind(this.timeAxis);

  // current time bar
  this.currentTime = new CurrentTime(this.body);
  this.components.push(this.currentTime);

  // custom time bar
  // Note: time bar will be attached in this.setOptions when selected
  this.customTime = new CustomTime(this.body);
  this.components.push(this.customTime);

  // item set
  this.itemSet = new ItemSet(this.body);
  this.components.push(this.itemSet);

  this.itemsData = null;      // DataSet
  this.groupsData = null;     // DataSet

  // apply options
  if (options) {
    this.setOptions(options);
  }

  // create itemset
  if (items) {
    this.setItems(items);
  }
  else {
    this.redraw();
  }
}

// turn Timeline into an event emitter
Emitter(Timeline.prototype);

/**
 * Create the main DOM for the Timeline: a root panel containing left, right,
 * top, bottom, content, and background panel.
 * @param {Element} container  The container element where the Timeline will
 *                             be attached.
 * @private
 */
Timeline.prototype._create = function (container) {
  this.dom = {};

  this.dom.root                 = document.createElement('div');
  this.dom.background           = document.createElement('div');
  this.dom.backgroundVertical   = document.createElement('div');
  this.dom.backgroundHorizontal = document.createElement('div');
  this.dom.centerContainer      = document.createElement('div');
  this.dom.leftContainer        = document.createElement('div');
  this.dom.rightContainer       = document.createElement('div');
  this.dom.center               = document.createElement('div');
  this.dom.left                 = document.createElement('div');
  this.dom.right                = document.createElement('div');
  this.dom.top                  = document.createElement('div');
  this.dom.bottom               = document.createElement('div');
  this.dom.shadowTop            = document.createElement('div');
  this.dom.shadowBottom         = document.createElement('div');
  this.dom.shadowTopLeft        = document.createElement('div');
  this.dom.shadowBottomLeft     = document.createElement('div');
  this.dom.shadowTopRight       = document.createElement('div');
  this.dom.shadowBottomRight    = document.createElement('div');

  this.dom.background.className           = 'vispanel background';
  this.dom.backgroundVertical.className   = 'vispanel background vertical';
  this.dom.backgroundHorizontal.className = 'vispanel background horizontal';
  this.dom.centerContainer.className      = 'vispanel center';
  this.dom.leftContainer.className        = 'vispanel left';
  this.dom.rightContainer.className       = 'vispanel right';
  this.dom.top.className                  = 'vispanel top';
  this.dom.bottom.className               = 'vispanel bottom';
  this.dom.left.className                 = 'content';
  this.dom.center.className               = 'content';
  this.dom.right.className                = 'content';
  this.dom.shadowTop.className            = 'shadow top';
  this.dom.shadowBottom.className         = 'shadow bottom';
  this.dom.shadowTopLeft.className        = 'shadow top';
  this.dom.shadowBottomLeft.className     = 'shadow bottom';
  this.dom.shadowTopRight.className       = 'shadow top';
  this.dom.shadowBottomRight.className    = 'shadow bottom';

  this.dom.root.appendChild(this.dom.background);
  this.dom.root.appendChild(this.dom.backgroundVertical);
  this.dom.root.appendChild(this.dom.backgroundHorizontal);
  this.dom.root.appendChild(this.dom.centerContainer);
  this.dom.root.appendChild(this.dom.leftContainer);
  this.dom.root.appendChild(this.dom.rightContainer);
  this.dom.root.appendChild(this.dom.top);
  this.dom.root.appendChild(this.dom.bottom);

  this.dom.centerContainer.appendChild(this.dom.center);
  this.dom.leftContainer.appendChild(this.dom.left);
  this.dom.rightContainer.appendChild(this.dom.right);

  this.dom.centerContainer.appendChild(this.dom.shadowTop);
  this.dom.centerContainer.appendChild(this.dom.shadowBottom);
  this.dom.leftContainer.appendChild(this.dom.shadowTopLeft);
  this.dom.leftContainer.appendChild(this.dom.shadowBottomLeft);
  this.dom.rightContainer.appendChild(this.dom.shadowTopRight);
  this.dom.rightContainer.appendChild(this.dom.shadowBottomRight);

  this.on('rangechange', this.redraw.bind(this));
  this.on('change', this.redraw.bind(this));
  this.on('touch', this._onTouch.bind(this));
  this.on('pinch', this._onPinch.bind(this));
  this.on('dragstart', this._onDragStart.bind(this));
  this.on('drag', this._onDrag.bind(this));

  // create event listeners for all interesting events, these events will be
  // emitted via emitter
  this.hammer = Hammer(this.dom.root, {
    prevent_default: true
  });
  this.listeners = {};

  var me = this;
  var events = [
    'touch', 'pinch',
    'tap', 'doubletap', 'hold',
    'dragstart', 'drag', 'dragend',
    'mousewheel', 'DOMMouseScroll' // DOMMouseScroll is needed for Firefox
  ];
  events.forEach(function (event) {
    var listener = function () {
      var args = [event].concat(Array.prototype.slice.call(arguments, 0));
      me.emit.apply(me, args);
    };
    me.hammer.on(event, listener);
    me.listeners[event] = listener;
  });

  // size properties of each of the panels
  this.props = {
    root: {},
    background: {},
    centerContainer: {},
    leftContainer: {},
    rightContainer: {},
    center: {},
    left: {},
    right: {},
    top: {},
    bottom: {},
    border: {},
    scrollTop: 0,
    scrollTopMin: 0
  };
  this.touch = {}; // store state information needed for touch events

  // attach the root panel to the provided container
  if (!container) throw new Error('No container provided');
  container.appendChild(this.dom.root);
};

/**
 * Destroy the Timeline, clean up all DOM elements and event listeners.
 */
Timeline.prototype.destroy = function () {
  // unbind datasets
  this.clear();

  // remove all event listeners
  this.off();

  // stop checking for changed size
  this._stopAutoResize();

  // remove from DOM
  if (this.dom.root.parentNode) {
    this.dom.root.parentNode.removeChild(this.dom.root);
  }
  this.dom = null;

  // cleanup hammer touch events
  for (var event in this.listeners) {
    if (this.listeners.hasOwnProperty(event)) {
      delete this.listeners[event];
    }
  }
  this.listeners = null;
  this.hammer = null;

  // give all components the opportunity to cleanup
  this.components.forEach(function (component) {
    component.destroy();
  });

  this.body = null;
};

/**
 * Set options. Options will be passed to all components loaded in the Timeline.
 * @param {Object} [options]
 *                           {String} orientation
 *                              Vertical orientation for the Timeline,
 *                              can be 'bottom' (default) or 'top'.
 *                           {String | Number} width
 *                              Width for the timeline, a number in pixels or
 *                              a css string like '1000px' or '75%'. '100%' by default.
 *                           {String | Number} height
 *                              Fixed height for the Timeline, a number in pixels or
 *                              a css string like '400px' or '75%'. If undefined,
 *                              The Timeline will automatically size such that
 *                              its contents fit.
 *                           {String | Number} minHeight
 *                              Minimum height for the Timeline, a number in pixels or
 *                              a css string like '400px' or '75%'.
 *                           {String | Number} maxHeight
 *                              Maximum height for the Timeline, a number in pixels or
 *                              a css string like '400px' or '75%'.
 *                           {Number | Date | String} start
 *                              Start date for the visible window
 *                           {Number | Date | String} end
 *                              End date for the visible window
 */
Timeline.prototype.setOptions = function (options) {
  if (options) {
    // copy the known options
    var fields = ['width', 'height', 'minHeight', 'maxHeight', 'autoResize', 'start', 'end', 'orientation'];
    util.selectiveExtend(fields, this.options, options);

    // enable/disable autoResize
    this._initAutoResize();
  }

  // propagate options to all components
  this.components.forEach(function (component) {
    component.setOptions(options);
  });

  // TODO: remove deprecation error one day (deprecated since version 0.8.0)
  if (options && options.order) {
    throw new Error('Option order is deprecated. There is no replacement for this feature.');
  }

  // redraw everything
  this.redraw();
};

/**
 * Set a custom time bar
 * @param {Date} time
 */
Timeline.prototype.setCustomTime = function (time) {
  if (!this.customTime) {
    throw new Error('Cannot get custom time: Custom time bar is not enabled');
  }

  this.customTime.setCustomTime(time);
};

/**
 * Retrieve the current custom time.
 * @return {Date} customTime
 */
Timeline.prototype.getCustomTime = function() {
  if (!this.customTime) {
    throw new Error('Cannot get custom time: Custom time bar is not enabled');
  }

  return this.customTime.getCustomTime();
};

/**
 * Set items
 * @param {vis.DataSet | Array | google.visualization.DataTable | null} items
 */
Timeline.prototype.setItems = function(items) {
  var initialLoad = (this.itemsData == null);

  // convert to type DataSet when needed
  var newDataSet;
  if (!items) {
    newDataSet = null;
  }
  else if (items instanceof DataSet || items instanceof DataView) {
    newDataSet = items;
  }
  else {
    // turn an array into a dataset
    newDataSet = new DataSet(items, {
      type: {
        start: 'Date',
        end: 'Date'
      }
    });
  }

  // set items
  this.itemsData = newDataSet;
  this.itemSet && this.itemSet.setItems(newDataSet);

  if (initialLoad && ('start' in this.options || 'end' in this.options)) {
    this.fit();

    var start = ('start' in this.options) ? util.convert(this.options.start, 'Date') : null;
    var end   = ('end' in this.options)   ? util.convert(this.options.end, 'Date') : null;

    this.setWindow(start, end);
  }
};

/**
 * Set groups
 * @param {vis.DataSet | Array | google.visualization.DataTable} groups
 */
Timeline.prototype.setGroups = function(groups) {
  // convert to type DataSet when needed
  var newDataSet;
  if (!groups) {
    newDataSet = null;
  }
  else if (groups instanceof DataSet || groups instanceof DataView) {
    newDataSet = groups;
  }
  else {
    // turn an array into a dataset
    newDataSet = new DataSet(groups);
  }

  this.groupsData = newDataSet;
  this.itemSet.setGroups(newDataSet);
};

/**
 * Clear the Timeline. By Default, items, groups and options are cleared.
 * Example usage:
 *
 *     timeline.clear();                // clear items, groups, and options
 *     timeline.clear({options: true}); // clear options only
 *
 * @param {Object} [what]      Optionally specify what to clear. By default:
 *                             {items: true, groups: true, options: true}
 */
Timeline.prototype.clear = function(what) {
  // clear items
  if (!what || what.items) {
    this.setItems(null);
  }

  // clear groups
  if (!what || what.groups) {
    this.setGroups(null);
  }

  // clear options of timeline and of each of the components
  if (!what || what.options) {
    this.components.forEach(function (component) {
      component.setOptions(component.defaultOptions);
    });

    this.setOptions(this.defaultOptions); // this will also do a redraw
  }
};

/**
 * Set Timeline window such that it fits all items
 */
Timeline.prototype.fit = function() {
  // apply the data range as range
  var dataRange = this.getItemRange();

  // add 5% space on both sides
  var start = dataRange.min;
  var end = dataRange.max;
  if (start != null && end != null) {
    var interval = (end.valueOf() - start.valueOf());
    if (interval <= 0) {
      // prevent an empty interval
      interval = 24 * 60 * 60 * 1000; // 1 day
    }
    start = new Date(start.valueOf() - interval * 0.05);
    end = new Date(end.valueOf() + interval * 0.05);
  }

  // skip range set if there is no start and end date
  if (start === null && end === null) {
    return;
  }

  this.range.setRange(start, end);
};

/**
 * Get the data range of the item set.
 * @returns {{min: Date, max: Date}} range  A range with a start and end Date.
 *                                          When no minimum is found, min==null
 *                                          When no maximum is found, max==null
 */
Timeline.prototype.getItemRange = function() {
  // calculate min from start filed
  var itemsData = this.itemsData,
      min = null,
      max = null;

  if (itemsData) {
    // calculate the minimum value of the field 'start'
    var minItem = itemsData.min('start');
    min = minItem ? util.convert(minItem.start, 'Date').valueOf() : null;
    // Note: we convert first to Date and then to number because else
    // a conversion from ISODate to Number will fail

    // calculate maximum value of fields 'start' and 'end'
    var maxStartItem = itemsData.max('start');
    if (maxStartItem) {
      max = util.convert(maxStartItem.start, 'Date').valueOf();
    }
    var maxEndItem = itemsData.max('end');
    if (maxEndItem) {
      if (max == null) {
        max = util.convert(maxEndItem.end, 'Date').valueOf();
      }
      else {
        max = Math.max(max, util.convert(maxEndItem.end, 'Date').valueOf());
      }
    }
  }

  return {
    min: (min != null) ? new Date(min) : null,
    max: (max != null) ? new Date(max) : null
  };
};

/**
 * Set selected items by their id. Replaces the current selection
 * Unknown id's are silently ignored.
 * @param {Array} [ids] An array with zero or more id's of the items to be
 *                      selected. If ids is an empty array, all items will be
 *                      unselected.
 */
Timeline.prototype.setSelection = function(ids) {
  this.itemSet && this.itemSet.setSelection(ids);
};

/**
 * Get the selected items by their id
 * @return {Array} ids  The ids of the selected items
 */
Timeline.prototype.getSelection = function() {
  return this.itemSet && this.itemSet.getSelection() || [];
};

/**
 * Set the visible window. Both parameters are optional, you can change only
 * start or only end. Syntax:
 *
 *     TimeLine.setWindow(start, end)
 *     TimeLine.setWindow(range)
 *
 * Where start and end can be a Date, number, or string, and range is an
 * object with properties start and end.
 *
 * @param {Date | Number | String | Object} [start] Start date of visible window
 * @param {Date | Number | String} [end]   End date of visible window
 */
Timeline.prototype.setWindow = function(start, end) {
  if (arguments.length == 1) {
    var range = arguments[0];
    this.range.setRange(range.start, range.end);
  }
  else {
    this.range.setRange(start, end);
  }
};

/**
 * Get the visible window
 * @return {{start: Date, end: Date}}   Visible range
 */
Timeline.prototype.getWindow = function() {
  var range = this.range.getRange();
  return {
    start: new Date(range.start),
    end: new Date(range.end)
  };
};

/**
 * Force a redraw of the Timeline. Can be useful to manually redraw when
 * option autoResize=false
 */
Timeline.prototype.redraw = function() {
  var resized = false,
      options = this.options,
      props = this.props,
      dom = this.dom;

  if (!dom) return; // when destroyed

  // update class names
  dom.root.className = 'vis timeline root ' + options.orientation;

  // update root width and height options
  dom.root.style.maxHeight = util.option.asSize(options.maxHeight, '');
  dom.root.style.minHeight = util.option.asSize(options.minHeight, '');
  dom.root.style.width = util.option.asSize(options.width, '');

  // calculate border widths
  props.border.left   = (dom.centerContainer.offsetWidth - dom.centerContainer.clientWidth) / 2;
  props.border.right  = props.border.left;
  props.border.top    = (dom.centerContainer.offsetHeight - dom.centerContainer.clientHeight) / 2;
  props.border.bottom = props.border.top;
  var borderRootHeight= dom.root.offsetHeight - dom.root.clientHeight;
  var borderRootWidth = dom.root.offsetWidth - dom.root.clientWidth;

  // calculate the heights. If any of the side panels is empty, we set the height to
  // minus the border width, such that the border will be invisible
  props.center.height = dom.center.offsetHeight;
  props.left.height   = dom.left.offsetHeight;
  props.right.height  = dom.right.offsetHeight;
  props.top.height    = dom.top.clientHeight    || -props.border.top;
  props.bottom.height = dom.bottom.clientHeight || -props.border.bottom;

  // TODO: compensate borders when any of the panels is empty.

  // apply auto height
  // TODO: only calculate autoHeight when needed (else we cause an extra reflow/repaint of the DOM)
  var contentHeight = Math.max(props.left.height, props.center.height, props.right.height);
  var autoHeight = props.top.height + contentHeight + props.bottom.height +
      borderRootHeight + props.border.top + props.border.bottom;
  dom.root.style.height = util.option.asSize(options.height, autoHeight + 'px');

  // calculate heights of the content panels
  props.root.height = dom.root.offsetHeight;
  props.background.height = props.root.height - borderRootHeight;
  var containerHeight = props.root.height - props.top.height - props.bottom.height -
      borderRootHeight;
  props.centerContainer.height  = containerHeight;
  props.leftContainer.height    = containerHeight;
  props.rightContainer.height   = props.leftContainer.height;

  // calculate the widths of the panels
  props.root.width = dom.root.offsetWidth;
  props.background.width = props.root.width - borderRootWidth;
  props.left.width = dom.leftContainer.clientWidth   || -props.border.left;
  props.leftContainer.width = props.left.width;
  props.right.width = dom.rightContainer.clientWidth || -props.border.right;
  props.rightContainer.width = props.right.width;
  var centerWidth = props.root.width - props.left.width - props.right.width - borderRootWidth;
  props.center.width          = centerWidth;
  props.centerContainer.width = centerWidth;
  props.top.width             = centerWidth;
  props.bottom.width          = centerWidth;

  // resize the panels
  dom.background.style.height           = props.background.height + 'px';
  dom.backgroundVertical.style.height   = props.background.height + 'px';
  dom.backgroundHorizontal.style.height = props.centerContainer.height + 'px';
  dom.centerContainer.style.height      = props.centerContainer.height + 'px';
  dom.leftContainer.style.height        = props.leftContainer.height + 'px';
  dom.rightContainer.style.height       = props.rightContainer.height + 'px';

  dom.background.style.width            = props.background.width + 'px';
  dom.backgroundVertical.style.width    = props.centerContainer.width + 'px';
  dom.backgroundHorizontal.style.width  = props.background.width + 'px';
  dom.centerContainer.style.width       = props.center.width + 'px';
  dom.top.style.width                   = props.top.width + 'px';
  dom.bottom.style.width                = props.bottom.width + 'px';

  // reposition the panels
  dom.background.style.left           = '0';
  dom.background.style.top            = '0';
  dom.backgroundVertical.style.left   = props.left.width + 'px';
  dom.backgroundVertical.style.top    = '0';
  dom.backgroundHorizontal.style.left = '0';
  dom.backgroundHorizontal.style.top  = props.top.height + 'px';
  dom.centerContainer.style.left      = props.left.width + 'px';
  dom.centerContainer.style.top       = props.top.height + 'px';
  dom.leftContainer.style.left        = '0';
  dom.leftContainer.style.top         = props.top.height + 'px';
  dom.rightContainer.style.left       = (props.left.width + props.center.width) + 'px';
  dom.rightContainer.style.top        = props.top.height + 'px';
  dom.top.style.left                  = props.left.width + 'px';
  dom.top.style.top                   = '0';
  dom.bottom.style.left               = props.left.width + 'px';
  dom.bottom.style.top                = (props.top.height + props.centerContainer.height) + 'px';

  // update the scrollTop, feasible range for the offset can be changed
  // when the height of the Timeline or of the contents of the center changed
  this._updateScrollTop();

  // reposition the scrollable contents
  var offset = this.props.scrollTop;
  if (options.orientation == 'bottom') {
    offset += Math.max(this.props.centerContainer.height - this.props.center.height, 0);
  }
<<<<<<< HEAD
  else { // orientation == 'bottom'
    // keep the items aligned to the axis at the bottom
    offset = 0;// props.centerContainer.height - props.center.height;
  }
  dom.center.style.left               = '0';
  dom.center.style.top                = offset+ 'px';
  dom.left.style.left                 = '0';
  dom.left.style.top                  = offset+ 'px';
  dom.right.style.left                = '0';
  dom.right.style.top                 = offset+ 'px';
=======
  dom.center.style.left = '0';
  dom.center.style.top  = offset + 'px';
  dom.left.style.left   = '0';
  dom.left.style.top    = offset + 'px';
  dom.right.style.left  = '0';
  dom.right.style.top   = offset + 'px';

  // show shadows when vertical scrolling is available
  var visibilityTop = this.props.scrollTop == 0 ? 'hidden' : '';
  var visibilityBottom = this.props.scrollTop == this.props.scrollTopMin ? 'hidden' : '';
  dom.shadowTop.style.visibility          = visibilityTop;
  dom.shadowBottom.style.visibility       = visibilityBottom;
  dom.shadowTopLeft.style.visibility      = visibilityTop;
  dom.shadowBottomLeft.style.visibility   = visibilityBottom;
  dom.shadowTopRight.style.visibility     = visibilityTop;
  dom.shadowBottomRight.style.visibility  = visibilityBottom;
>>>>>>> 6a730bcd

  // redraw all components
  this.components.forEach(function (component) {
    resized = component.redraw() || resized;
  });
  if (resized) {
    // keep repainting until all sizes are settled
    this.redraw();
  }
};

// TODO: deprecated since version 1.1.0, remove some day
Timeline.prototype.repaint = function () {
    throw new Error('Function repaint is deprecated. Use redraw instead.');
};

/**
 * Convert a position on screen (pixels) to a datetime
 * @param {int}     x    Position on the screen in pixels
 * @return {Date}   time The datetime the corresponds with given position x
 * @private
 */
// TODO: move this function to Range
Timeline.prototype._toTime = function(x) {
  var conversion = this.range.conversion(this.props.center.width);
  return new Date(x / conversion.scale + conversion.offset);
};

/**
 * Convert a datetime (Date object) into a position on the screen
 * @param {Date}   time A date
 * @return {int}   x    The position on the screen in pixels which corresponds
 *                      with the given date.
 * @private
 */
// TODO: move this function to Range
Timeline.prototype._toScreen = function(time) {
  var conversion = this.range.conversion(this.props.center.width);
  return (time.valueOf() - conversion.offset) * conversion.scale;
};

/**
 * Initialize watching when option autoResize is true
 * @private
 */
Timeline.prototype._initAutoResize = function () {
  if (this.options.autoResize == true) {
    this._startAutoResize();
  }
  else {
    this._stopAutoResize();
  }
};

/**
 * Watch for changes in the size of the container. On resize, the Panel will
 * automatically redraw itself.
 * @private
 */
Timeline.prototype._startAutoResize = function () {
  var me = this;

  this._stopAutoResize();

  this._onResize = function() {
    if (me.options.autoResize != true) {
      // stop watching when the option autoResize is changed to false
      me._stopAutoResize();
      return;
    }

    if (me.dom.root) {
      // check whether the frame is resized
      if ((me.dom.root.clientWidth != me.props.lastWidth) ||
          (me.dom.root.clientHeight != me.props.lastHeight)) {
        me.props.lastWidth = me.dom.root.clientWidth;
        me.props.lastHeight = me.dom.root.clientHeight;

        me.emit('change');
      }
    }
  };

  // add event listener to window resize
  util.addEventListener(window, 'resize', this._onResize);

  this.watchTimer = setInterval(this._onResize, 1000);
};

/**
 * Stop watching for a resize of the frame.
 * @private
 */
Timeline.prototype._stopAutoResize = function () {
  if (this.watchTimer) {
    clearInterval(this.watchTimer);
    this.watchTimer = undefined;
  }

  // remove event listener on window.resize
  util.removeEventListener(window, 'resize', this._onResize);
  this._onResize = null;
};

/**
 * Start moving the timeline vertically
 * @param {Event} event
 * @private
 */
Timeline.prototype._onTouch = function (event) {
  this.touch.allowDragging = true;
};

/**
 * Start moving the timeline vertically
 * @param {Event} event
 * @private
 */
Timeline.prototype._onPinch = function (event) {
  this.touch.allowDragging = false;
};

/**
 * Start moving the timeline vertically
 * @param {Event} event
 * @private
 */
Timeline.prototype._onDragStart = function (event) {
  this.touch.initialScrollTop = this.props.scrollTop;
};

/**
 * Move the timeline vertically
 * @param {Event} event
 * @private
 */
Timeline.prototype._onDrag = function (event) {
  // refuse to drag when we where pinching to prevent the timeline make a jump
  // when releasing the fingers in opposite order from the touch screen
  if (!this.touch.allowDragging) return;

  var delta = event.gesture.deltaY;

  var oldScrollTop = this._getScrollTop();
  var newScrollTop = this._setScrollTop(this.touch.initialScrollTop + delta);

  if (newScrollTop != oldScrollTop) {
    this.redraw(); // TODO: this causes two redraws when dragging, the other is triggered by rangechange already
  }
};

/**
 * Apply a scrollTop
 * @param {Number} scrollTop
 * @returns {Number} scrollTop  Returns the applied scrollTop
 * @private
 */
Timeline.prototype._setScrollTop = function (scrollTop) {
  this.props.scrollTop = scrollTop;
  this._updateScrollTop();
  return this.props.scrollTop;
};

/**
 * Update the current scrollTop when the height of  the containers has been changed
 * @returns {Number} scrollTop  Returns the applied scrollTop
 * @private
 */
Timeline.prototype._updateScrollTop = function () {
  // recalculate the scrollTopMin
  var scrollTopMin = Math.min(this.props.centerContainer.height - this.props.center.height, 0); // is negative or zero
  if (scrollTopMin != this.props.scrollTopMin) {
    // in case of bottom orientation, change the scrollTop such that the contents
    // do not move relative to the time axis at the bottom
    if (this.options.orientation == 'bottom') {
      this.props.scrollTop += (scrollTopMin - this.props.scrollTopMin);
    }
    this.props.scrollTopMin = scrollTopMin;
  }

  // limit the scrollTop to the feasible scroll range
  if (this.props.scrollTop > 0) this.props.scrollTop = 0;
  if (this.props.scrollTop < scrollTopMin) this.props.scrollTop = scrollTopMin;

  return this.props.scrollTop;
};

/**
 * Get the current scrollTop
 * @returns {number} scrollTop
 * @private
 */
Timeline.prototype._getScrollTop = function () {
  return this.props.scrollTop;
};<|MERGE_RESOLUTION|>--- conflicted
+++ resolved
@@ -642,18 +642,6 @@
   if (options.orientation == 'bottom') {
     offset += Math.max(this.props.centerContainer.height - this.props.center.height, 0);
   }
-<<<<<<< HEAD
-  else { // orientation == 'bottom'
-    // keep the items aligned to the axis at the bottom
-    offset = 0;// props.centerContainer.height - props.center.height;
-  }
-  dom.center.style.left               = '0';
-  dom.center.style.top                = offset+ 'px';
-  dom.left.style.left                 = '0';
-  dom.left.style.top                  = offset+ 'px';
-  dom.right.style.left                = '0';
-  dom.right.style.top                 = offset+ 'px';
-=======
   dom.center.style.left = '0';
   dom.center.style.top  = offset + 'px';
   dom.left.style.left   = '0';
@@ -670,7 +658,6 @@
   dom.shadowBottomLeft.style.visibility   = visibilityBottom;
   dom.shadowTopRight.style.visibility     = visibilityTop;
   dom.shadowBottomRight.style.visibility  = visibilityBottom;
->>>>>>> 6a730bcd
 
   // redraw all components
   this.components.forEach(function (component) {
