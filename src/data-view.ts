import {
  DataInterface,
  DataInterfaceForEachOptions,
  DataInterfaceGetIdsOptions,
  DataInterfaceGetOptions,
  DataInterfaceGetOptionsArray,
  DataInterfaceGetOptionsObject,
  DataInterfaceMapOptions,
  EventCallbacksWithAny,
  EventName,
  EventPayloads,
  FullItem,
  Id,
  PartItem,
  RemoveEventPayload,
  UpdateEventPayload,
  isId,
} from "./data-interface";

import { DataSet } from "./data-set";
import { DataSetPart } from "./data-set-part";
import { DataStream } from "./data-stream";

/**
 * Data view options.
 *
 * @typeParam Item - Item type that may or may not have an id.
 * @typeParam IdProp - Name of the property that contains the id.
 */
export interface DataViewOptions<Item, IdProp extends string> {
  /**
   * The name of the field containing the id of the items. When data is fetched from a server which uses some specific field to identify items, this field name can be specified in the DataSet using the option `fieldId`. For example [CouchDB](http://couchdb.apache.org/) uses the field `'_id'` to identify documents.
   */
  fieldId?: IdProp;
  /** Items can be filtered on specific properties by providing a filter function. A filter function is executed for each of the items in the DataSet, and is called with the item as parameter. The function must return a boolean. All items for which the filter function returns true will be emitted. */
  filter?: (item: Item) => boolean;
}

/**
 * DataView
 *
 * A DataView offers a filtered and/or formatted view on a DataSet. One can subscribe to changes in a DataView, and easily get filtered or formatted data without having to specify filters and field types all the time.
 *
 * ## Example
 * ```javascript
 * // create a DataSet
 * var data = new vis.DataSet();
 * data.add([
 *   {id: 1, text: 'item 1', date: new Date(2013, 6, 20), group: 1, first: true},
 *   {id: 2, text: 'item 2', date: '2013-06-23', group: 2},
 *   {id: 3, text: 'item 3', date: '2013-06-25', group: 2},
 *   {id: 4, text: 'item 4'}
 * ]);
 *
 * // create a DataView
 * // the view will only contain items having a property group with value 1,
 * // and will only output fields id, text, and date.
 * var view = new vis.DataView(data, {
 *   filter: function (item) {
 *     return (item.group == 1);
 *   },
 *   fields: ['id', 'text', 'date']
 * });
 *
 * // subscribe to any change in the DataView
 * view.on('*', function (event, properties, senderId) {
 *   console.log('event', event, properties);
 * });
 *
 * // update an item in the data set
 * data.update({id: 2, group: 1});
 *
 * // get all ids in the view
 * var ids = view.getIds();
 * console.log('ids', ids); // will output [1, 2]
 *
 * // get all items in the view
 * var items = view.get();
 * ```
 *
 * @typeParam Item - Item type that may or may not have an id.
 * @typeParam IdProp - Name of the property that contains the id.
 */
export class DataView<
    Item extends PartItem<IdProp>,
    IdProp extends string = "id"
  >
  extends DataSetPart<Item, IdProp>
  implements DataInterface<Item, IdProp> {
  /** @inheritDoc */
  public length = 0;
<<<<<<< HEAD
  /** @inheritDoc */
  public get idProp(): IdProp {
    return this.getDataSet().idProp;
  }
  private readonly _listener: EventCallbacksWithAny<Item, IdProp>["*"];
=======
  readonly #listener: EventCallbacksWithAny<Item, IdProp>["*"];
>>>>>>> 25a4762d

  #data!: DataInterface<Item, IdProp>; // constructor → setData
  readonly #ids: Set<Id> = new Set(); // ids of the items currently in memory (just contains a boolean true)
  readonly #options: DataViewOptions<Item, IdProp>;

  /**
   * Create a DataView.
   *
   * @param data - The instance containing data (directly or indirectly).
   * @param options - Options to configure this data view.
   */
  public constructor(
    data: DataInterface<Item, IdProp>,
    options?: DataViewOptions<Item, IdProp>
  ) {
    super();

    this.#options = options || {};

    this.#listener = this._onEvent.bind(this);

    this.setData(data);
  }

  // TODO: implement a function .config() to dynamically update things like configured filter
  // and trigger changes accordingly

  /**
   * Set a data source for the view.
   *
   * @param data - The instance containing data (directly or indirectly).
   *
   * @remarks
   * Note that when the data view is bound to a data set it won't be garbage
   * collected unless the data set is too. Use `dataView.setData(null)` or
   * `dataView.dispose()` to enable garbage collection before you lose the last
   * reference.
   */
  public setData(data: DataInterface<Item, IdProp>): void {
    if (this.#data) {
      // unsubscribe from current dataset
      if (this.#data.off) {
        this.#data.off("*", this.#listener);
      }

      // trigger a remove of all items in memory
      const ids = this.#data.getIds({ filter: this.#options.filter });
      const items = this.#data.get(ids);

      this.#ids.clear();
      this.length = 0;
      this._trigger("remove", { items: ids, oldData: items });
    }

    if (data != null) {
      this.#data = data;

      // trigger an add of all added items
      const ids = this.#data.getIds({ filter: this.#options.filter });
      for (let i = 0, len = ids.length; i < len; i++) {
        const id = ids[i];
        this.#ids.add(id);
      }
      this.length = ids.length;
      this._trigger("add", { items: ids });
    } else {
      this.#data = new DataSet<Item, IdProp>();
    }

    // subscribe to new dataset
    if (this.#data.on) {
      this.#data.on("*", this.#listener);
    }
  }

  /**
   * Refresh the DataView.
   * Useful when the DataView has a filter function containing a variable parameter.
   */
  public refresh(): void {
    const ids = this.#data.getIds({
      filter: this.#options.filter,
    });
    const oldIds = [...this.#ids];
    const newIds: Record<Id, boolean> = {};
    const addedIds: Id[] = [];
    const removedIds: Id[] = [];
    const removedItems: FullItem<Item, IdProp>[] = [];

    // check for additions
    for (let i = 0, len = ids.length; i < len; i++) {
      const id = ids[i];
      newIds[id] = true;
      if (!this.#ids.has(id)) {
        addedIds.push(id);
        this.#ids.add(id);
      }
    }

    // check for removals
    for (let i = 0, len = oldIds.length; i < len; i++) {
      const id = oldIds[i];
      const item = this.#data.get(id);
      if (item == null) {
        // @TODO: Investigate.
        // Doesn't happen during tests or examples.
        // Is it really impossible or could it eventually happen?
        // How to handle it if it does? The types guarantee non-nullable items.
        console.error("If you see this, report it please.");
      } else if (!newIds[id]) {
        removedIds.push(id);
        removedItems.push(item);
        this.#ids.delete(id);
      }
    }

    this.length += addedIds.length - removedIds.length;

    // trigger events
    if (addedIds.length) {
      this._trigger("add", { items: addedIds });
    }
    if (removedIds.length) {
      this._trigger("remove", { items: removedIds, oldData: removedItems });
    }
  }

  /** @inheritDoc */
  public get(): FullItem<Item, IdProp>[];
  /** @inheritDoc */
  public get(
    options: DataInterfaceGetOptionsArray<Item>
  ): FullItem<Item, IdProp>[];
  /** @inheritDoc */
  public get(
    options: DataInterfaceGetOptionsObject<Item>
  ): Record<Id, FullItem<Item, IdProp>>;
  /** @inheritDoc */
  public get(
    options: DataInterfaceGetOptions<Item>
  ): FullItem<Item, IdProp>[] | Record<Id, FullItem<Item, IdProp>>;
  /** @inheritDoc */
  public get(id: Id): null | FullItem<Item, IdProp>;
  /** @inheritDoc */
  public get(
    id: Id,
    options: DataInterfaceGetOptionsArray<Item>
  ): null | FullItem<Item, IdProp>;
  /** @inheritDoc */
  public get(
    id: Id,
    options: DataInterfaceGetOptionsObject<Item>
  ): Record<Id, FullItem<Item, IdProp>>;
  /** @inheritDoc */
  public get(
    id: Id,
    options: DataInterfaceGetOptions<Item>
  ): null | FullItem<Item, IdProp> | Record<Id, FullItem<Item, IdProp>>;
  /** @inheritDoc */
  public get(ids: Id[]): FullItem<Item, IdProp>[];
  /** @inheritDoc */
  public get(
    ids: Id[],
    options: DataInterfaceGetOptionsArray<Item>
  ): FullItem<Item, IdProp>[];
  /** @inheritDoc */
  public get(
    ids: Id[],
    options: DataInterfaceGetOptionsObject<Item>
  ): Record<Id, FullItem<Item, IdProp>>;
  /** @inheritDoc */
  public get(
    ids: Id[],
    options: DataInterfaceGetOptions<Item>
  ): FullItem<Item, IdProp>[] | Record<Id, FullItem<Item, IdProp>>;
  /** @inheritDoc */
  public get(
    ids: Id | Id[],
    options?: DataInterfaceGetOptions<Item>
  ):
    | null
    | FullItem<Item, IdProp>
    | FullItem<Item, IdProp>[]
    | Record<Id, FullItem<Item, IdProp>>;

  /** @inheritDoc */
  public get(
    first?: DataInterfaceGetOptions<Item> | Id | Id[],
    second?: DataInterfaceGetOptions<Item>
  ):
    | null
    | FullItem<Item, IdProp>
    | FullItem<Item, IdProp>[]
    | Record<string, FullItem<Item, IdProp>> {
    if (this.#data == null) {
      return null;
    }

    // parse the arguments
    let ids: Id | Id[] | null = null;
    let options: any;
    if (isId(first) || Array.isArray(first)) {
      ids = first;
      options = second;
    } else {
      options = first;
    }

    // extend the options with the default options and provided options
    const viewOptions: DataInterfaceGetOptions<Item> = Object.assign(
      {},
      this.#options,
      options
    );

    // create a combined filter method when needed
    const thisFilter = this.#options.filter;
    const optionsFilter = options && options.filter;
    if (thisFilter && optionsFilter) {
      viewOptions.filter = (item): boolean => {
        return thisFilter(item) && optionsFilter(item);
      };
    }

    if (ids == null) {
      return this.#data.get(viewOptions);
    } else {
      return this.#data.get(ids, viewOptions);
    }
  }

  /** @inheritDoc */
  public getIds(options?: DataInterfaceGetIdsOptions<Item>): Id[] {
    if (this.#data.length) {
      const defaultFilter = this.#options.filter;
      const optionsFilter = options != null ? options.filter : null;
      let filter: DataInterfaceGetIdsOptions<Item>["filter"];

      if (optionsFilter) {
        if (defaultFilter) {
          filter = (item): boolean => {
            return defaultFilter(item) && optionsFilter(item);
          };
        } else {
          filter = optionsFilter;
        }
      } else {
        filter = defaultFilter;
      }

      return this.#data.getIds({
        filter: filter,
        order: options && options.order,
      });
    } else {
      return [];
    }
  }

  /** @inheritDoc */
  public forEach(
    callback: (item: Item, id: Id) => void,
    options?: DataInterfaceForEachOptions<Item>
  ): void {
    if (this.#data) {
      const defaultFilter = this.#options.filter;
      const optionsFilter = options && options.filter;
      let filter: undefined | ((item: Item) => boolean);

      if (optionsFilter) {
        if (defaultFilter) {
          filter = function (item: Item): boolean {
            return defaultFilter(item) && optionsFilter(item);
          };
        } else {
          filter = optionsFilter;
        }
      } else {
        filter = defaultFilter;
      }

      this.#data.forEach(callback, {
        filter: filter,
        order: options && options.order,
      });
    }
  }

  /** @inheritDoc */
  public map<T>(
    callback: (item: Item, id: Id) => T,
    options?: DataInterfaceMapOptions<Item, T>
  ): T[] {
    type Filter = NonNullable<DataInterfaceMapOptions<Item, T>["filter"]>;

    if (this.#data) {
      const defaultFilter = this.#options.filter;
      const optionsFilter = options && options.filter;
      let filter: undefined | Filter;

      if (optionsFilter) {
        if (defaultFilter) {
          filter = (item): ReturnType<Filter> => {
            return defaultFilter(item) && optionsFilter(item);
          };
        } else {
          filter = optionsFilter;
        }
      } else {
        filter = defaultFilter;
      }

      return this.#data.map(callback, {
        filter: filter,
        order: options && options.order,
      });
    } else {
      return [];
    }
  }

  /** @inheritDoc */
  public getDataSet(): DataSet<Item, IdProp> {
    return this.#data.getDataSet();
  }

  /** @inheritDoc */
  public stream(ids?: Iterable<Id>): DataStream<Item> {
    return this.#data.stream(
      ids || {
        [Symbol.iterator]: this.#ids.keys.bind(this.#ids),
      }
    );
  }

  /**
   * Render the instance unusable prior to garbage collection.
   *
   * @remarks
   * The intention of this method is to help discover scenarios where the data
   * view is being used when the programmer thinks it has been garbage collected
   * already. It's stricter version of `dataView.setData(null)`.
   */
  public dispose(): void {
    if (this.#data?.off) {
      this.#data.off("*", this.#listener);
    }

    const message = "This data view has already been disposed of.";
    const replacement = {
      get: (): void => {
        throw new Error(message);
      },
      set: (): void => {
        throw new Error(message);
      },

      configurable: false,
    };
    for (const key of Reflect.ownKeys(DataView.prototype)) {
      Object.defineProperty(this, key, replacement);
    }
  }

  /**
   * Event listener. Will propagate all events from the connected data set to the subscribers of the DataView, but will filter the items and only trigger when there are changes in the filtered data set.
   *
   * @param event - The name of the event.
   * @param params - Parameters of the event.
   * @param senderId - Id supplied by the sender.
   */
  private _onEvent<EN extends EventName>(
    event: EN,
    params: EventPayloads<Item, IdProp>[EN],
    senderId?: Id | null
  ): void {
    if (!params || !params.items || !this.#data) {
      return;
    }

    const ids = params.items;
    const addedIds: Id[] = [];
    const updatedIds: Id[] = [];
    const removedIds: Id[] = [];
    const oldItems: FullItem<Item, IdProp>[] = [];
    const updatedItems: FullItem<Item, IdProp>[] = [];
    const removedItems: FullItem<Item, IdProp>[] = [];

    switch (event) {
      case "add":
        // filter the ids of the added items
        for (let i = 0, len = ids.length; i < len; i++) {
          const id = ids[i];
          const item = this.get(id);
          if (item) {
            this.#ids.add(id);
            addedIds.push(id);
          }
        }

        break;

      case "update":
        // determine the event from the views viewpoint: an updated
        // item can be added, updated, or removed from this view.
        for (let i = 0, len = ids.length; i < len; i++) {
          const id = ids[i];
          const item = this.get(id);

          if (item) {
            if (this.#ids.has(id)) {
              updatedIds.push(id);
              updatedItems.push(
                (params as UpdateEventPayload<Item, IdProp>).data[i]
              );
              oldItems.push(
                (params as UpdateEventPayload<Item, IdProp>).oldData[i]
              );
            } else {
              this.#ids.add(id);
              addedIds.push(id);
            }
          } else {
            if (this.#ids.has(id)) {
              this.#ids.delete(id);
              removedIds.push(id);
              removedItems.push(
                (params as UpdateEventPayload<Item, IdProp>).oldData[i]
              );
            } else {
              // nothing interesting for me :-(
            }
          }
        }

        break;

      case "remove":
        // filter the ids of the removed items
        for (let i = 0, len = ids.length; i < len; i++) {
          const id = ids[i];
          if (this.#ids.has(id)) {
            this.#ids.delete(id);
            removedIds.push(id);
            removedItems.push(
              (params as RemoveEventPayload<Item, IdProp>).oldData[i]
            );
          }
        }

        break;
    }

    this.length += addedIds.length - removedIds.length;

    if (addedIds.length) {
      this._trigger("add", { items: addedIds }, senderId);
    }
    if (updatedIds.length) {
      this._trigger(
        "update",
        { items: updatedIds, oldData: oldItems, data: updatedItems },
        senderId
      );
    }
    if (removedIds.length) {
      this._trigger(
        "remove",
        { items: removedIds, oldData: removedItems },
        senderId
      );
    }
  }
}<|MERGE_RESOLUTION|>--- conflicted
+++ resolved
@@ -89,16 +89,12 @@
   implements DataInterface<Item, IdProp> {
   /** @inheritDoc */
   public length = 0;
-<<<<<<< HEAD
   /** @inheritDoc */
   public get idProp(): IdProp {
     return this.getDataSet().idProp;
   }
-  private readonly _listener: EventCallbacksWithAny<Item, IdProp>["*"];
-=======
+
   readonly #listener: EventCallbacksWithAny<Item, IdProp>["*"];
->>>>>>> 25a4762d
-
   #data!: DataInterface<Item, IdProp>; // constructor → setData
   readonly #ids: Set<Id> = new Set(); // ids of the items currently in memory (just contains a boolean true)
   readonly #options: DataViewOptions<Item, IdProp>;
